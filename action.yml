--- conflicted
+++ resolved
@@ -31,11 +31,7 @@
 
 runs:
   using: 'docker'
-<<<<<<< HEAD
-  image: 'ghcr.io/vlindersoftware/validate-coverage:v1.0.10'
-=======
-  image: 'docker://ghcr.io/vlindersoftware/validate-coverage:main'
->>>>>>> b3633352
+  image: 'docker://ghcr.io/vlindersoftware/validate-coverage:v1.0.11'
   args:
     - ${{ inputs.coverage-file }}
     - ${{ inputs.minimum-coverage }}
